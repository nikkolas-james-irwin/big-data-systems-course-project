# /usr/bin/env python3

# ----------------------------------------------------------------------------------------------------------------------------------------------------------------------------
#
#   Containerized Amazon Recommender System (CARS) Project
#
#   Authors: Brianna Blain-Castelli, Nikkolas Irwin, Adam Cassell, and Andrew Munoz
#   Date: 04/01/2020
#   Purpose: Build a Big Data application using a Conda environment and Docker.
#   Course: CS 636 Big Data Systems
#   Project: CARS is an application that builds a recommender system from datasets provided by
#            UCSD (see citation below). 
#
#   Dataset URL: https://nijianmo.github.io/amazon/index.html
#
#   ***IMPORTANT*** You must download the dataset files for a particular category to your local machine yourself due
#                   to their size. As long as your dataset files are in the same directory as the Dockerfile, then
#                   they will be added to the volume and usable by the container as expected.
#
# ----------------------------------------------------------------------------------------------------------------------------------------------------------------------------
#
#   Citation: Justifying recommendations using distantly-labeled reviews and fined-grained aspects
#             Jianmo Ni, Jiacheng Li, Julian McAuley
#             Empirical Methods in Natural Language Processing (EMNLP), 2019
#             PDF: http://cseweb.ucsd.edu/~jmcauley/pdfs/emnlp19a.pdf
#
# ----------------------------------------------------------------------------------------------------------------------------------------------------------------------------
#
#   Python Recommender File: Python file for driving the core recommender system logic for CARS, using the ALS algorithm.
#
# ----------------------------------------------------------------------------------------------------------------------------------------------------------------------------

import argparse, logging, os, re, sys, textwrap as tw, webbrowser
from sys import platform
from pyspark import SparkContext
from pyspark.sql.functions import rand, col
from pyspark.sql import SparkSession
from pyspark.ml.recommendation import ALS
from pyspark.ml.evaluation import RegressionEvaluator
from pyspark.ml.feature import StringIndexer
from pyspark.ml import Pipeline
import pandas
from IPython.display import display
import matplotlib.pyplot as plt
import vis


# Set the environment
if platform == "linux" or platform == "linux2":
    # Linux
    # Set the Java PATH for JAVA_HOME so that PySpark can utilize the SDK.
    os.environ['JAVA_HOME'] = os.environ.get('JAVA_HOME',
                                             default='/usr/lib/jvm/java-8-openjdk-amd64')
    os.environ['PYSPARK_SUBMIT_ARGS'] = f'--master local[2] pyspark-shell'
elif platform == "darwin":
    # OS X
    # Set the Java PATH for JAVA_HOME so that PySpark can utilize the SDK.
    os.environ['JAVA_HOME'] = os.environ.get('JAVA_HOME',
                                             default='/Library/Java/JavaVirtualMachines/jdk1.8.0_221.jdk/Contents/Home')
    os.environ['PYSPARK_SUBMIT_ARGS'] = f'--master local[2] pyspark-shell'
elif platform == "win32":
    os.environ['JAVA_HOME'] = os.environ.get('JAVA_HOME', 
                                             default='C:\\Program Files\\Java\\jdk1.8.0_121')


def welcome_message():
    print('\n\nWelcome to the Containerized Amazon Recommender System (CARS)!')
    logging.info('\n\nWelcome to the Containerized Amazon Recommender System (CARS)!')


def select_dataset(file=None):
    if file is None:
        dataset_directory = os.listdir(path='datasets')
        files = dataset_directory
        if platform == "darwin":
            files.remove('.DS_Store')

        file_count = 1
        print(f'\n\nSelect a dataset to run from the files listed below.\n\n')
        logging.info(f'\n\nSelect a dataset to run from the files listed below.\n\n')
        for file in files:
            print('File', str(file_count).zfill(2), '-', file)
            file_count += 1

        dataset = str(input('\n\nDataset: '))
    else:
        dataset = file
        
    if dataset.endswith('.json'):
        print(f'\n\nRunning CARS using the {dataset} dataset...\n')
        logging.info(f'\n\nRunning CARS using the {dataset} dataset...\n')
    else:
        dataset = dataset + '.json'
        print(f'\n\nRunning CARS using the {dataset} dataset...\n')
        logging.info(f'\n\nRunning CARS using the {dataset} dataset...\n')

    return dataset


def configure_core_count():
    logical_cores_to_allocate = str(input('Select the number of logical cores to use for the Spark Context: '))
    return logical_cores_to_allocate


def initialize_spark_context(cores_allocated='*'):
    print(f'\nInitializing Spark Context with {cores_allocated} logical cores...\n\n')
    logging.info(f'\nInitializing Spark Context with {cores_allocated} logical cores...\n\n')

    sc = SparkContext(f'local[{cores_allocated}]')

    print('\n\n...done!\n')
    logging.info('\n\n...done!\n')

    return sc


def initialize_spark_session():
    print('\nCreating Spark Session...\n')
    logging.info('\nCreating Spark Session...\n')

    ss = SparkSession.builder.appName('Recommendation_system').getOrCreate()

    print('\n...done!\n')
    logging.info('\n...done!\n')

    return ss


def activate_spark_application_ui():
    print('\nOpening Web Browser for the Spark Application UI...\n')
    logging.info('\nOpening Web Browser for the Spark Application UI...\n')
    webbrowser.open('http://localhost:4040/jobs/')
    print('\n...done!\n')
    logging.info('\n...done!\n')


def run_spark_jobs(dataset=None, num_predictions=None, rows=None, spark=None, verbose=False):
    if dataset is None:
        raise FileNotFoundError
        sys.exit('No dataset was assigned for processing.')
    elif spark is None:
        raise RuntimeError
        sys.exit('The Spark Context was not properly initialized.')
    
    if num_predictions is None:
        num_predictions = 5
    if rows is None:
        rows = 10
        
    if verbose:
        print('\nProcessing the dataset...\n')
        logging.info('\nProcessing the dataset...\n')
    df = spark.read.json(f'./datasets/{dataset}')
    if verbose:
        print('\n...done!\n')
        logging.info('\n...done!\n')

    if verbose:
        print(f'\nShowing the first {rows} results from the dataset...\n\n')
        logging.info(f'\nShowing the first {rows} results from the dataset...\n\n')
        df.show(rows, truncate=True)
        print('\n...done!\n')
        logging.info('\n...done!\n')

    time_vis = vis.Vis("time",df,spark)

    if verbose:
        print('\nSelecting the Product ID (ASIN), Overall Rating, and Reviewer ID from the dataset...\n')
        logging.info('\nSelecting the Product ID (ASIN), Overall Rating, and Reviewer ID from the dataset...\n')
    nd = df.select(df['asin'], df['overall'], df['reviewerID'])

    print('\n...done!\n')

    print(f'\nShowing the first {rows} results from the filtered dataset...\n\n')
    #nd.show(rows, truncate=True)
    nd_pandas = nd.toPandas()
    display(nd_pandas[0:rows])
    print('\n...done!\n')

    print('\nShowing summary statistics for the filtered dataset...\n\n')
    overall = nd.select(nd['overall']).toPandas()
<<<<<<< HEAD
    #print(overall.describe())
    summary_vis = vis.Vis("summary", overall)
=======

    summary_table = overall.describe()
    display(summary_table)
    summary_vis = vis.Vis("summary",overall)
>>>>>>> 9fc989b8

    hd = df.select(df['reviewerID'], df['asin'], df['overall'], df['vote'])
    helpful_vis = vis.Vis("helpful",hd,spark)

    print('\n...done!\n')

    print('\nConverting the Product ID (ASIN) and Reviewer ID columns into index form...\n')

    if verbose:
        print('\n...done!\n')
        logging.info('\n...done!\n')

    if verbose:
        print(f'\nShowing the first {rows} results from the filtered dataset...\n\n')
        logging.info(f'\nShowing the first {rows} results from the filtered dataset...\n\n')
        nd.show(rows, truncate=True)
        print('\n...done!\n')
        logging.info('\n...done!\n')

    if verbose:
        print('\nShowing summary statistics for the filtered dataset...\n\n')
        logging.info('\nShowing summary statistics for the filtered dataset...\n\n')
        nd.describe(['asin', 'overall', 'reviewerID']).show()
        print('\n...done!\n')
        logging.info('\n...done!\n')

    if verbose:
        print('\nConverting the Product ID (ASIN) and Reviewer ID columns into index form...\n')
        logging.info('\nConverting the Product ID (ASIN) and Reviewer ID columns into index form...\n')

    indexer = [StringIndexer(inputCol=column, outputCol=column + "_index") for column in
               list(set(nd.columns) - {'overall'})]
    pipeline = Pipeline(stages=indexer)
    transformed = pipeline.fit(nd).transform(nd)
    if verbose:
        print('\n...done!\n')
        logging.info('\n...done!\n')

    if verbose:
        print(f'\nShowing the first {rows} results from the converted dataset...\n\n')
        logging.info(f'\nShowing the first {rows} results from the converted dataset...\n\n')
        transformed.show(rows, truncate=True)
        print('\n...done!\n')
        logging.info('\n...done!\n')

    if verbose:
        print('\nCreating the training and test datasets with an 80/20 split respectively...\n')
        logging.info('\nCreating the training and test datasets with an 80/20 split respectively...\n')
    (training, test) = transformed.randomSplit([0.8, 0.2])
    if verbose:
        print('\n...done!\n')
        logging.info('\n...done!\n')

    if verbose:
        print('\nCreating the ALS model...\n')
        logging.info('\nCreating the ALS model...\n')
    als = ALS(maxIter=5,
              regParam=0.09,
              rank=25,
              userCol="reviewerID_index",
              itemCol="asin_index",
              ratingCol="overall",
              coldStartStrategy="drop",
              nonnegative=True)
    if verbose:
        print('\n...done!\n')
        logging.info('\n...done!\n')

    if verbose:
        print('\nFitting and training the data using ALS...\n\n')
        logging.info('\nFitting and training the data using ALS...\n\n')
    model = als.fit(training)
    if verbose:
        print('\n\n...done!\n')
        logging.info('\n\n...done!\n')

    if verbose:
        print('\nGenerating predictions...\n')
        logging.info('\nGenerating predictions...\n')
    evaluator = RegressionEvaluator(metricName="rmse", labelCol="overall", predictionCol="prediction")
    predictions = model.transform(test)
    if verbose:
        print('\n...done!\n')
        logging.info('\n...done!\n')

    if verbose:
        print('\nCalculating the Root Mean Square Error (RMSE)...\n')
        logging.info('\nCalculating the Root Mean Square Error (RMSE)...\n')
        root_mean_square_error = evaluator.evaluate(predictions)
        print("\nROOT MEAN SQUARE ERROR = " + str(root_mean_square_error), "\n")
        logging.info("\nROOT MEAN SQUARE ERROR = " + str(root_mean_square_error) + " \n")
        print('\n...done!\n')
        logging.info('\n...done!\n')

<<<<<<< HEAD
    print(f'\nDisplaying the first {rows} predictions...\n\n')
    logging.info(f'\nDisplaying the first {rows} predictions...\n\n')
    predictions.show(rows, truncate=True)
    # predictions_pandas = predictions.take(rows).toPandas()
    # display(predictions_pandas[0:rows])
=======
    # print(f'\nDisplaying the first {rows} predictions...\n\n')
    # logging.info(f'\nDisplaying the first {rows} predictions...\n\n')
    # predictions.show(rows, truncate=True)
    predictions.show(10, truncate=True)
>>>>>>> 9fc989b8
    print('\n...done!\n')
    logging.info('\n...done!\n')

    # Randomly sample small subset of prediction data for better plotting performance
    print("Sampling prediction results and converting to pandas for visualization...")
    predictions_sample = predictions.sample(False, 0.01, seed=0)
    print("\n...done!")

    prediction_vis = vis.Vis("prediction",predictions_sample)

    # print(f'\nDisplaying the first {num_predictions} recommendations for the first {rows} users...\n\n')
    # logging.info(f'\nDisplaying the first {num_predictions} recommendations for the first {rows} users...\n\n')
    # user_recs = model.recommendForAllUsers(num_predictions).show(rows, truncate=False, vertical=True)
    user_recs = model.recommendForAllUsers(10).show(10, truncate=False, vertical=True)
    print('\n...done!')
    logging.info('\n...done!')


def exit_message(sc=None, browser_on=False):
    
    while browser_on:
        choice = input('\n\nShutdown the program? [\'y\' for yes, \'n\' for no]: ')
        if choice == str('y').lower():
            browser_on = False
        else:
            continue

    print('\n\nStopping the Spark Context...\n')
    logging.info('\n\nStopping the Spark Context...\n')
    sc.stop()
    print('\n...done!\n')
    logging.info('\n...done!\n')


def execute_recommender_system(command_line_arguments=None):
    try:  # Attempt to run the recommender system and associated startup methods.
        if command_line_arguments.log_file:
            filename = command_line_arguments.log_file
            if not filename.endswith('.log'):
                filename = filename + '.log'
            logging.basicConfig(filename=filename, filemode='w', format='%(message)s', level=logging.INFO)
        welcome_message()
        amazon_dataset = select_dataset(command_line_arguments.file)
        logical_cores = None
        if command_line_arguments.cores is None:
            logical_cores = configure_core_count()
        else:
            logical_cores = command_line_arguments.cores
        spark_context = initialize_spark_context(cores_allocated=logical_cores)
        spark_session = initialize_spark_session()
        if command_line_arguments.online:
            activate_spark_application_ui()
        run_spark_jobs(dataset=amazon_dataset,
                       num_predictions=command_line_arguments.predictions,
                       rows=command_line_arguments.rows,
                       spark=spark_session,
                       verbose=command_line_arguments.verbose)
        exit_message(sc=spark_context, browser_on=command_line_arguments.online)
    except Exception as execution_err:  # Catch any error type, print the error, and exit the program.
        print(execution_err)
        sys.exit('\nExiting the program due to an unexpected error. The details are shown above.')

# Initialize Parser
def init_argparser() -> argparse.ArgumentParser:
    formatter = lambda prog: argparse.RawTextHelpFormatter(prog, max_help_position=140, width=150)
    
    parser = argparse.ArgumentParser(
                        formatter_class=formatter,
                        prog="cars",
                        usage="recommender.py",
                        description="""
# ------------------------------------------------------------------------------------------------------------------
#                        Containerized Amazon Recommender System (CARS) Project
#
#   Authors: Brianna Blain-Castelli, Nikkolas Irwin, Adam Cassell, and Andrew Munoz
#   Date: 04/01/2020
#   Purpose: Build a Big Data application using a Conda environment and Docker.
#   Course: CS 636 Big Data Systems
#   Project: CARS is an application that builds a recommender system from datasets provided by
#            UCSD (see citation below). 
#
#   Dataset URL: https://nijianmo.github.io/amazon/index.html
#
#   ***IMPORTANT*** You must download the dataset files for a particular category to your local machine yourself due
#                   to their size. As long as your dataset files are in the same directory as the Dockerfile, then
#                   they will be added to the volume and usable by the container as expected.
#
# ------------------------------------------------------------------------------------------------------------------
#
#   Citation: Justifying recommendations using distantly-labeled reviews and fined-grained aspects
#             Jianmo Ni, Jiacheng Li, Julian McAuley
#             Empirical Methods in Natural Language Processing (EMNLP), 2019
#             PDF: http://cseweb.ucsd.edu/~jmcauley/pdfs/emnlp19a.pdf
# ------------------------------------------------------------------------------------------------------------------
                        \ncars\n""",
                        )

    # Set available datasets for --help
    available_datasets = parser.add_argument_group('available datasets')

    # Get core count on host machine or Docker container
    workers = os.cpu_count()
    cores = range(1, workers + 1)
    cores_min = cores[0]
    cores_max = len(cores)
    
    parser.add_argument("-c", "--cores",
                        choices=range(1, (cores_max + 1)),
                        default=1,
                        type=int,
                        help="specify the logical core count for the Spark Context",
                        metavar="[{0}-{1}]".format(cores_min, cores_max),
                        )
    
    # Remove Mac OS .DS_Store File
    dataset_directory = os.listdir(path='datasets')
    files = dataset_directory
    if platform == "darwin":
            files.remove('.DS_Store')
    
    # Remove the brackets, pair of single quotes, and comma from all files.
    # Add a newline character at the end of each file
    # Create a line of text between each file, the help message, and the next option
    filestring = 'available files are shown below\n' + \
                 '*' * 31 + '\n' + '\n'.join(files) + '\n' + \
                 '*' * 31 + '\n'
    
    available_datasets.add_argument("-f", "--file",
                        help=filestring,
                        metavar="<filename>.json",
                        )
    
    parser.add_argument("-l", "--log-file",
                        help="save output to log",
                        metavar="/path/to/<filename>.log",
                        )
    
    parser.add_argument("-o", "--online",
                        action="store_true",
                        help="turn on Spark UI",
                        )
    
    npredictions = 20
    parser.add_argument("-p", "--predictions",
                        choices=range(1, (npredictions + 1)),
                        type=int,
                        help="number of predictions to calculate",
                        metavar="[{0}-{1}]".format(1, npredictions),
                        )   
    
    nrows = 5000
    parser.add_argument("-r", "--rows",
                        choices=range(1, (nrows + 1)),
                        type=int,
                        help="top (n) rows to display",
                        metavar="[{0}-{1}]".format(1, nrows),
                        )                          
    
    parser.add_argument("-s", "--show-visualizations",
                        action="store_true",
                        help="turn on data visualizations",
                        )
    
    parser.add_argument("-v", "--verbose",
                        action="store_true",
                        help="enable verbose command line output for intermediate spark jobs",
                        )

    parser.add_argument("--version",
                        action="version",
                        version="%(prog)s 1.0.0",
                        help="displays the current version of %(prog)s",
                        )
    
    return parser


try:  # Run the program only if this module is set properly by the interpreter as the entry point of our program.
    if __name__ == '__main__':
        # Execute the command line parser.
        parser = init_argparser()
        args = parser.parse_args()
        print('\n\nNo exceptions were raised.')
    else:  # If this module is imported raise/throw an ImportError.
        raise ImportError
except ImportError:  # If an ImportError is thrown exit the program immediately.
    sys.exit('Import Error: recommender.py must be run directly, not imported.')
except Exception as err:  # Print any other exception that causes the program to not start successfully.
    print(err)
else:  # Call the main function if no exceptions were raised    
    # After getting command line arguments, execute the application if no errors occur.
    print('\n\nStarting the program.')
    execute_recommender_system(command_line_arguments=args)
    print('\nExiting the program.')<|MERGE_RESOLUTION|>--- conflicted
+++ resolved
@@ -179,15 +179,10 @@
 
     print('\nShowing summary statistics for the filtered dataset...\n\n')
     overall = nd.select(nd['overall']).toPandas()
-<<<<<<< HEAD
-    #print(overall.describe())
-    summary_vis = vis.Vis("summary", overall)
-=======
-
+    #print(overall.describe()) --> TODO: try overall.describe().show(), ideally convert to Pandas
     summary_table = overall.describe()
     display(summary_table)
-    summary_vis = vis.Vis("summary",overall)
->>>>>>> 9fc989b8
+    summary_vis = vis.Vis("summary", overall)
 
     hd = df.select(df['reviewerID'], df['asin'], df['overall'], df['vote'])
     helpful_vis = vis.Vis("helpful",hd,spark)
@@ -282,18 +277,13 @@
         print('\n...done!\n')
         logging.info('\n...done!\n')
 
-<<<<<<< HEAD
+
     print(f'\nDisplaying the first {rows} predictions...\n\n')
     logging.info(f'\nDisplaying the first {rows} predictions...\n\n')
     predictions.show(rows, truncate=True)
     # predictions_pandas = predictions.take(rows).toPandas()
     # display(predictions_pandas[0:rows])
-=======
-    # print(f'\nDisplaying the first {rows} predictions...\n\n')
-    # logging.info(f'\nDisplaying the first {rows} predictions...\n\n')
-    # predictions.show(rows, truncate=True)
-    predictions.show(10, truncate=True)
->>>>>>> 9fc989b8
+
     print('\n...done!\n')
     logging.info('\n...done!\n')
 
