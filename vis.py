# /usr/bin/env python3

# ----------------------------------------------------------------------------------------------------------------------------------------------------------------------------
#
#   Containerized Amazon Recommender System (CARS) Project
#
#   Authors: Brianna Blain-Castelli, Nikkolas Irwin, Adam Cassell, and Andrew Munoz
#   Date: 04/01/2020
#   Purpose: Build a Big Data application using a Conda environment and Docker.
#   Course: CS 636 Big Data Systems
#   Project: CARS is an application that builds a recommender system from datasets provided by
#            UCSD (see citation below). 
#
#   Dataset URL: https://nijianmo.github.io/amazon/index.html
#
#   ***IMPORTANT*** You must download the dataset files for a particular category to your local machine yourself due
#                   to their size. As long as your dataset files are in the same directory as the Dockerfile, then
#                   they will be added to the volume and usable by the container as expected.
#
# ----------------------------------------------------------------------------------------------------------------------------------------------------------------------------
#
#   Citation: Justifying recommendations using distantly-labeled reviews and fined-grained aspects
#             Jianmo Ni, Jiacheng Li, Julian McAuley
#             Empirical Methods in Natural Language Processing (EMNLP), 2019
#             PDF: http://cseweb.ucsd.edu/~jmcauley/pdfs/emnlp19a.pdf
#
# ----------------------------------------------------------------------------------------------------------------------------------------------------------------------------
#
#   Python Vis Module: Python module containing Vis class. To be used for all visualization types.
#
# ----------------------------------------------------------------------------------------------------------------------------------------------------------------------------


import pandas
import matplotlib.pyplot as plt
import matplotlib.style as sty
from IPython.display import display
import plotly.express as px

class Vis:

    vis_dict = {}

    def __init__(self, type, data, spark=None):
        self.type = type    # instance variable unique to each instance
        self.data = data
        if (self.type == "summary"):
            self.vis_summary(self.data)
<<<<<<< HEAD
        elif (self.type == "prediction"):
            self.vis_prediction(self.data)
=======
        elif (self.type == "time"):
            self.vis_timeseries(self.data,spark)
>>>>>>> 177ce662
        else:
            raise Exception("Invalid visualization type")

    def vis_summary(self, data):
        # fig1, ax1 = plt.subplots()
        # data.boxplot(ax=ax1)
        # ax1.set_title('Ratings Summary')
        fig1, ax1 = plt.subplots()
        num_bins = [0.5, 1.5, 2.5, 3.5, 4.5, 5.5]
        data.hist(ax=ax1,bins=num_bins, edgecolor='white')
        ax1.set_title('Ratings Distribution')
        plt.ylabel('Review Count')
        plt.xlabel('Ratings')
        ax1.grid(False)
        plt.show()

<<<<<<< HEAD
    def vis_prediction(self, data):
        df = data.select(data['overall'], data['prediction']).toPandas()
        print("\nPlotting visualizations...")
        fig = px.scatter(df, x="overall", y="prediction", width=400, height=400,render_mode='webgl')
        fig.show()

        df['error'] = df['prediction'] - df['overall']
        fig2 = px.histogram(df, x="error")
        fig2.update_layout(
            bargap=0.1,
            title={
                'text': "ALS Prediction Error Distribution",
                'y':0.98,
                'x':0.5,
                'xanchor': 'center',
                'yanchor': 'top'})
        fig2.show()
=======
    def vis_timeseries(self, data, spark):
        k = 10
        data.createOrReplaceTempView('TBL_RATING_TIMESERIES')
        top_items = spark.sql('''SELECT count(ASIN) AS `Review Count`,
                                    asin AS `ASIN`
                             FROM TBL_RATING_TIMESERIES
                             GROUP BY ASIN
                             ORDER BY `Review Count` DESC''')

        print(f'\n\nShowing the {k} most reviewed items for the dataset.', '\n')
        #top_items.show(n=k)
        ti = top_items.toPandas()
        display(ti[0:k])

        # Note: 'Most Popular Item' in the below query really refers to the 'Review Count' of the most popular item.
        #       Using 'Most Popular Item' alias for simplicity for plot labeling purposes
        data.createOrReplaceTempView('TBL_RATING_TIMESERIES')
        df = spark.sql('''SELECT count(ASIN) as `Most Popular Item`, unixReviewTime AS `Review Date`  FROM TBL_RATING_TIMESERIES WHERE asin = 
        (SELECT asin AS `itemID`
                FROM TBL_RATING_TIMESERIES
                GROUP BY ASIN
                ORDER BY count(ASIN) DESC LIMIT 1) 
        GROUP BY `Review Date` ORDER BY `Review Date` ''')

        print(f'\n\nShowing the popularity over time of the most-reviewed item of the dataset...', '\n')
        #df.show(n=k)

        # Convert milliseconds to date

        df_pandas = df.toPandas()

        # Convert date string to pyspark date type
        df_pandas['Review Date'] = pandas.to_datetime(df_pandas['Review Date'], unit='s')
        # display(df_pandas)

        # gca stands for 'get current axis'
        ax = plt.gca()
        df_pandas.plot(kind='line',x='Review Date',y='Most Popular Item',figsize=(16, 4),ax=ax)
        plt.ylabel('Review Count')
        #df.plot(kind='line',x='RT',y='num_pets', color='red', ax=ax)
        plt.show()
>>>>>>> 177ce662
<|MERGE_RESOLUTION|>--- conflicted
+++ resolved
@@ -46,13 +46,10 @@
         self.data = data
         if (self.type == "summary"):
             self.vis_summary(self.data)
-<<<<<<< HEAD
         elif (self.type == "prediction"):
             self.vis_prediction(self.data)
-=======
         elif (self.type == "time"):
             self.vis_timeseries(self.data,spark)
->>>>>>> 177ce662
         else:
             raise Exception("Invalid visualization type")
 
@@ -69,7 +66,6 @@
         ax1.grid(False)
         plt.show()
 
-<<<<<<< HEAD
     def vis_prediction(self, data):
         df = data.select(data['overall'], data['prediction']).toPandas()
         print("\nPlotting visualizations...")
@@ -87,7 +83,7 @@
                 'xanchor': 'center',
                 'yanchor': 'top'})
         fig2.show()
-=======
+
     def vis_timeseries(self, data, spark):
         k = 10
         data.createOrReplaceTempView('TBL_RATING_TIMESERIES')
@@ -128,5 +124,4 @@
         df_pandas.plot(kind='line',x='Review Date',y='Most Popular Item',figsize=(16, 4),ax=ax)
         plt.ylabel('Review Count')
         #df.plot(kind='line',x='RT',y='num_pets', color='red', ax=ax)
-        plt.show()
->>>>>>> 177ce662
+        plt.show()